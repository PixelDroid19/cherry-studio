import { GroundingMetadata } from '@google/genai'
import OpenAI from 'openai'
import React from 'react'
import { BuiltinTheme } from 'shiki'

export type Assistant = {
  id: string
  name: string
  prompt: string
  knowledge_bases?: KnowledgeBase[]
  topics: Topic[]
  type: string
  emoji?: string
  description?: string
  model?: Model
  defaultModel?: Model
  settings?: Partial<AssistantSettings>
  messages?: AssistantMessage[]
  enableWebSearch?: boolean
  enableGenerateImage?: boolean
  mcpServers?: MCPServer[]
}

export type AssistantMessage = {
  role: 'user' | 'assistant'
  content: string
}

export type AssistantSettingCustomParameters = {
  name: string
  value: string | number | boolean | object
  type: 'string' | 'number' | 'boolean' | 'json'
}

export type AssistantSettings = {
  contextCount: number
  temperature: number
  topP: number
  maxTokens: number | undefined
  enableMaxTokens: boolean
  streamOutput: boolean
  hideMessages: boolean
  defaultModel?: Model
  customParameters?: AssistantSettingCustomParameters[]
  reasoning_effort?: 'low' | 'medium' | 'high'
}

export type Agent = Omit<Assistant, 'model'> & {
  group?: string[]
}

export type Message = {
  id: string
  assistantId: string
  role: 'user' | 'assistant'
  content: string
  reasoning_content?: string
  translatedContent?: string
  topicId: string
  createdAt: string
  status: 'sending' | 'pending' | 'searching' | 'success' | 'paused' | 'error'
  modelId?: string
  model?: Model
  files?: FileType[]
  images?: string[]
  usage?: Usage
  metrics?: Metrics
  knowledgeBaseIds?: string[]
  type: 'text' | '@' | 'clear'
  isPreset?: boolean
  mentions?: Model[]
  askId?: string
  useful?: boolean
  error?: Record<string, any>
  enabledMCPs?: MCPServer[]
  metadata?: {
    // Gemini
    groundingMetadata?: GroundingMetadata
    // Perplexity Or Openrouter
    citations?: string[]
    // OpenAI
    annotations?: OpenAI.Chat.Completions.ChatCompletionMessage.Annotation[]
    // Zhipu or Hunyuan
    webSearchInfo?: any[]
    // Web search
    webSearch?: WebSearchResponse
    // MCP Tools
    mcpTools?: MCPToolResponse[]
    // Generate Image
    generateImage?: GenerateImageResponse
    // knowledge
    knowledge?: KnowledgeReference[]
  }
  // 多模型消息样式
  multiModelMessageStyle?: 'horizontal' | 'vertical' | 'fold' | 'grid'
  // fold时是否选中
  foldSelected?: boolean
}

export type Usage = OpenAI.Completions.CompletionUsage & {
  thoughts_tokens?: number
}

export type Metrics = {
  completion_tokens?: number
  time_completion_millsec?: number
  time_first_token_millsec?: number
  time_thinking_millsec?: number
}

export type Topic = {
  id: string
  assistantId: string
  name: string
  createdAt: string
  updatedAt: string
  messages: Message[]
  pinned?: boolean
  prompt?: string
  isNameManuallyEdited?: boolean
}

export type User = {
  id: string
  name: string
  avatar: string
  email: string
}

export type Provider = {
  id: string
  type: ProviderType
  name: string
  apiKey: string
  apiHost: string
  apiVersion?: string
  models: Model[]
  enabled?: boolean
  isSystem?: boolean
  isAuthed?: boolean
  rateLimit?: number
  isNotSupportArrayContent?: boolean
}

export type ProviderType = 'openai' | 'anthropic' | 'gemini' | 'qwenlm' | 'azure-openai'

export type ModelType = 'text' | 'vision' | 'embedding' | 'reasoning' | 'function_calling' | 'web_search'

export type Model = {
  id: string
  provider: string
  name: string
  group: string
  owned_by?: string
  description?: string
  type?: ModelType[]
}

export type Suggestion = {
  content: string
}

export interface Painting {
  id: string
  model?: string
  urls: string[]
  files: FileType[]
  prompt?: string
  negativePrompt?: string
  imageSize?: string
  numImages?: number
  seed?: string
  steps?: number
  guidanceScale?: number
  promptEnhancement?: boolean
}

export type MinAppType = {
  id: string
  name: string
  logo?: string
  url: string
  bodered?: boolean
  background?: string
  style?: React.CSSProperties
}

export interface FileType {
  id: string
  name: string
  origin_name: string
  path: string
  size: number
  ext: string
  type: FileTypes
  created_at: string
  count: number
  tokens?: number
}

export enum FileTypes {
  IMAGE = 'image',
  VIDEO = 'video',
  AUDIO = 'audio',
  TEXT = 'text',
  DOCUMENT = 'document',
  OTHER = 'other'
}

export enum ThemeMode {
  light = 'light',
  dark = 'dark',
  auto = 'auto'
}

export type LanguageVarious = 'zh-CN' | 'zh-TW' | 'el-GR' | 'en-US' | 'es-ES' | 'fr-FR' | 'ja-JP' | 'pt-PT' | 'ru-RU'

export type TranslateLanguageVarious =
  | 'chinese'
  | 'chinese-traditional'
  | 'greek'
  | 'english'
  | 'spanish'
  | 'french'
  | 'japanese'
  | 'portuguese'
  | 'russian'

export type CodeStyleVarious = BuiltinTheme | 'auto'

export type WebDavConfig = {
  webdavHost: string
  webdavUser: string
  webdavPass: string
  webdavPath: string
  fileName?: string
}

export type AppInfo = {
  version: string
  isPackaged: boolean
  appPath: string
  configPath: string
  appDataPath: string
  resourcesPath: string
  filesPath: string
  logsPath: string
  arch: string
  isPortable: boolean
}

export interface Shortcut {
  key: string
  shortcut: string[]
  editable: boolean
  enabled: boolean
  system: boolean
}

export type ProcessingStatus = 'pending' | 'processing' | 'completed' | 'failed'

export type KnowledgeItemType = 'file' | 'url' | 'note' | 'sitemap' | 'directory'

export type KnowledgeItem = {
  id: string
  baseId?: string
  uniqueId?: string
  uniqueIds?: string[]
  type: KnowledgeItemType
  content: string | FileType
  remark?: string
  created_at: number
  updated_at: number
  processingStatus?: ProcessingStatus
  processingProgress?: number
  processingError?: string
  retryCount?: number
}

export interface KnowledgeBase {
  id: string
  name: string
  model: Model
  dimensions: number
  description?: string
  items: KnowledgeItem[]
  created_at: number
  updated_at: number
  version: number
  documentCount?: number
  chunkSize?: number
  chunkOverlap?: number
  threshold?: number
  rerankModel?: Model
  topN?: number
}

export type KnowledgeBaseParams = {
  id: string
  model: string
  dimensions: number
  apiKey: string
  apiVersion?: string
  baseURL: string
  chunkSize?: number
  chunkOverlap?: number
  rerankApiKey?: string
  rerankBaseURL?: string
  rerankModel?: string
  rerankModelProvider?: string
  topN?: number
}

export type GenerateImageParams = {
  model: string
  prompt: string
  negativePrompt?: string
  imageSize: string
  batchSize: number
  seed?: string
  numInferenceSteps: number
  guidanceScale: number
  signal?: AbortSignal
  promptEnhancement?: boolean
}

export type GenerateImageResponse = {
  type: 'url' | 'base64'
  images: string[]
}

export interface TranslateHistory {
  id: string
  sourceText: string
  targetText: string
  sourceLanguage: string
  targetLanguage: string
  createdAt: string
}

export type SidebarIcon = 'assistants' | 'agents' | 'paintings' | 'translate' | 'minapp' | 'knowledge' | 'files'

export type WebSearchProvider = {
  id: string
  name: string
  apiKey?: string
  apiHost?: string
  engines?: string[]
  url?: string
  basicAuthUsername?: string
  basicAuthPassword?: string
  contentLimit?: number
  usingBrowser?: boolean
}

export type WebSearchResponse = {
  query?: string
  results: WebSearchResult[]
}

export type WebSearchResult = {
  title: string
  content: string
  url: string
}

export type KnowledgeReference = {
  id: number
  content: string
  sourceUrl: string
  type: KnowledgeItemType
  file?: FileType
}

export type MCPArgType = 'string' | 'list' | 'number'
export type MCPEnvType = 'string' | 'number'
export type MCPArgParameter = { [key: string]: MCPArgType }
export type MCPEnvParameter = { [key: string]: MCPEnvType }

export interface MCPServerParameter {
  name: string
  type: MCPArgType | MCPEnvType
  description: string
}

export interface MCPConfigSample {
  command: string
  args: string[]
  env?: Record<string, string> | undefined
}

export interface MCPServer {
  id: string
  name: string
  type?: 'stdio' | 'sse' | 'inMemory' | 'streamableHttp'
  description?: string
  baseUrl?: string
  command?: string
  registryUrl?: string
  args?: string[]
  env?: Record<string, string>
  isActive: boolean
  disabledTools?: string[] // List of tool names that are disabled for this server
  configSample?: MCPConfigSample
  headers?: Record<string, string> // Custom headers to be sent with requests to this server
}

export interface MCPToolInputSchema {
  type: string
  title: string
  description?: string
  required?: string[]
  properties: Record<string, object>
}

export interface MCPTool {
  id: string
  serverId: string
  serverName: string
  name: string
  description?: string
  inputSchema: MCPToolInputSchema
}

export interface MCPPromptArguments {
  name: string
  description?: string
  required?: boolean
}

export interface MCPPrompt {
  id: string
  name: string
  description?: string
  arguments?: MCPPromptArguments[]
  serverId: string
  serverName: string
}

export interface GetMCPPromptResponse {
  description?: string
  messages: {
    role: string
    content: {
      type: 'text' | 'image' | 'audio' | 'resource'
      text?: string
      data?: string
      mimeType?: string
    }
  }[]
}

export interface MCPConfig {
  servers: MCPServer[]
}

export interface MCPToolResponse {
  id: string // tool call id, it should be unique
  tool: MCPTool // tool info
  status: string // 'invoking' | 'done'
  response?: any
}

export interface MCPToolResultContent {
  type: 'text' | 'image' | 'audio' | 'resource'
  text?: string
  data?: string
  mimeType?: string
  resource?: {
    uri?: string
    text?: string
    mimeType?: string
  }
}

export interface MCPCallToolResponse {
  content: MCPToolResultContent[]
  isError?: boolean
}

export interface MCPResource {
  serverId: string
  serverName: string
  uri: string
  name: string
  description?: string
  mimeType?: string
  size?: number
  text?: string
  blob?: string
}

export interface GetResourceResponse {
  contents: MCPResource[]
}

export interface QuickPhrase {
  id: string
  title: string
  content: string
  createdAt: number
  updatedAt: number
  order?: number
}

export interface Citation {
  number: number
  url: string
  hostname: string
  title?: string
  content?: string
<<<<<<< HEAD
}
=======
}

export type MathEngine = 'KaTeX' | 'MathJax' | 'none'
>>>>>>> 8125fac3
<|MERGE_RESOLUTION|>--- conflicted
+++ resolved
@@ -509,10 +509,6 @@
   hostname: string
   title?: string
   content?: string
-<<<<<<< HEAD
-}
-=======
-}
-
-export type MathEngine = 'KaTeX' | 'MathJax' | 'none'
->>>>>>> 8125fac3
+}
+
+export type MathEngine = 'KaTeX' | 'MathJax' | 'none'