--- conflicted
+++ resolved
@@ -125,12 +125,8 @@
     "@types/adm-zip": "^0",
     "@types/diff": "^7",
     "@types/fs-extra": "^11",
-<<<<<<< HEAD
+    "@types/js-yaml": "^4",
     "@types/lodash": "^4.17.16",
-=======
-    "@types/js-yaml": "^4",
-    "@types/lodash": "^4.17.5",
->>>>>>> 833873b9
     "@types/markdown-it": "^14",
     "@types/md5": "^2.3.5",
     "@types/node": "^18.19.9",
